from .cupy_pal import cp2np, np2cp, get_module_array, get_module_array_scipy, iscupy, np, sn
from .cosmology import alphalog_astropycosmology, cM_astropycosmology, extraD_astropycosmology, Xi0_astropycosmology, astropycosmology
from .cosmology import  md_rate, powerlaw_rate
from .priors import SmoothedProb, PowerLaw, BetaDistribution, TruncatedBetaDistribution, TruncatedGaussian, Bivariate2DGaussian
from .priors import PowerLawGaussian, BrokenPowerLaw, PowerLawTwoGaussians, absL_PL_inM, conditional_2dimpdf
import copy
from astropy.cosmology import FlatLambdaCDM, FlatwCDM

# LVK Reviewed
def mass_wrappers_init(name):
    if name == 'PowerLaw':
        mass_wrap=massprior_PowerLaw()
    elif name == 'PowerLawPeak':
        mass_wrap=massprior_PowerLawPeak()
    elif name == 'BrokenPowerLaw':
        mass_wrap=massprior_BrokenPowerLaw()
    elif name == 'MultiPeak':
        mass_wrap=massprior_MultiPeak()
    elif name == 'PowerLaw_NSBH':
        mass_wrap=massprior_PowerLaw_NSBH()
    elif name == 'PowerLawPeak_NSBH':
        mass_wrap=massprior_PowerLawPeak_NSBH()
    elif name == 'BrokenPowerLaw_NSBH':
        mass_wrap=massprior_BrokenPowerLaw_NSBH()
    elif name == 'MultiPeak_NSBH':
        mass_wrap=massprior_MultiPeak_NSBH()    
    else:
        raise ValueError('Mass model not known') 
    return mass_wrap

# LVK Reviewed
def rate_wrappers_init(name):
    if name == 'PowerLaw':
        rate_wrap=rateevolution_PowerLaw()
    elif name == 'Madau':
        rate_wrap=rateevolution_Madau()
    else:
        raise ValueError('Rate model not known')    
    return rate_wrap

# LVK Reviewed
def cosmology_wrappers_init(name,zmax):
    if name == 'FlatLambdaCDM':
        cosmology_wrap=FlatLambdaCDM_wrap(zmax=zmax)
    elif name == 'FlatwCDM':
        cosmology_wrap=FlatwCDM_wrap(zmax=zmax)
    else:
        raise ValueError('Cosmology model not known')
    return cosmology_wrap

# LVK Reviewed
def modGR_wrappers_init(name,bgwrap):
    if name == 'Xi0':
        cosmology_wrap=Xi0_mod_wrap(bgwrap)
    elif name == 'cM':
        cosmology_wrap=cM_mod_wrap(bgwrap)
    elif name == 'extraD':
        cosmology_wrap=extraD_mod_wrap(bgwrap)
    elif name == 'alphalog':
        cosmology_wrap=alphalog_mod_wrap(bgwrap)
    else:
        raise ValueError('ModGR model not known')
    return cosmology_wrap

# A parent class for the standard mass probabilities
# LVK Reviewed
class source_mass_default(object):
    def pdf(self,mass_1_source,mass_2_source):
        return self.prior.pdf(mass_1_source,mass_2_source)
    def log_pdf(self,mass_1_source,mass_2_source):
        return self.prior.log_pdf(mass_1_source,mass_2_source)

# A parent class for the rate
# LVK Reviewed
class rate_default(object):
    def evaluate(self,z):
        return self.rate.evaluate(z)
    def log_evaluate(self,z):
        return self.rate.log_evaluate(z)
    
# LVK Reviewed
class rateevolution_PowerLaw(rate_default):
    def __init__(self):
        self.population_parameters=['gamma']
    def update(self,**kwargs):
        self.rate=powerlaw_rate(**kwargs)

# LVK Reviewed
class rateevolution_Madau(rate_default):
    def __init__(self):
        self.population_parameters=['gamma','kappa','zp']
    def update(self,**kwargs):
        self.rate=md_rate(**kwargs)

# LVK Reviewed
class FlatLambdaCDM_wrap(object):
    def __init__(self,zmax):
        self.population_parameters=['H0','Om0']
        self.cosmology=astropycosmology(zmax)
        self.astropycosmo=FlatLambdaCDM
    def update(self,**kwargs):
        self.cosmology.build_cosmology(self.astropycosmo(**kwargs))

# LVK Reviewed
class FlatwCDM_wrap(object):
    def __init__(self,zmax):
        self.population_parameters=['H0','Om0','w0']
        self.cosmology=astropycosmology(zmax)
        self.astropycosmo=FlatwCDM
    def update(self,**kwargs):
        self.cosmology.build_cosmology(self.astropycosmo(**kwargs))

# LVK Reviewed
class Xi0_mod_wrap(object):
    def __init__(self,bgwrap):
        self.bgwrap=copy.deepcopy(bgwrap)
        self.population_parameters=self.bgwrap.population_parameters+['Xi0','n']
        self.cosmology=Xi0_astropycosmology(bgwrap.cosmology.zmax)
    def update(self,**kwargs):
        bgdict={key:kwargs[key] for key in self.bgwrap.population_parameters}
        self.cosmology.build_cosmology(self.bgwrap.astropycosmo(**bgdict),Xi0=kwargs['Xi0'],n=kwargs['n'])

# LVK Reviewed
class extraD_mod_wrap(object):
    def __init__(self,bgwrap):
        self.bgwrap=copy.deepcopy(bgwrap)
        self.population_parameters=self.bgwrap.population_parameters+['D','n','Rc']
        self.cosmology=extraD_astropycosmology(bgwrap.cosmology.zmax)
    def update(self,**kwargs):
        bgdict={key:kwargs[key] for key in self.bgwrap.population_parameters}
        self.cosmology.build_cosmology(self.bgwrap.astropycosmo(**bgdict),D=kwargs['D'],n=kwargs['n'],Rc=kwargs['Rc'])

# LVK Reviewed
class cM_mod_wrap(object):
    def __init__(self,bgwrap):
        self.bgwrap=copy.deepcopy(bgwrap)
        self.population_parameters=self.bgwrap.population_parameters+['cM']
        self.cosmology=cM_astropycosmology(bgwrap.cosmology.zmax)
    def update(self,**kwargs):
        bgdict={key:kwargs[key] for key in self.bgwrap.population_parameters}
        self.cosmology.build_cosmology(self.bgwrap.astropycosmo(**bgdict),cM=kwargs['cM'])

# LVK Reviewed
class alphalog_mod_wrap(object):
    def __init__(self,bgwrap):
        self.bgwrap=copy.deepcopy(bgwrap)
        self.population_parameters=self.bgwrap.population_parameters+['alphalog_1','alphalog_2','alphalog_3']
        self.cosmology=alphalog_astropycosmology(bgwrap.cosmology.zmax)
    def update(self,**kwargs):
        bgdict={key:kwargs[key] for key in self.bgwrap.population_parameters}
        self.cosmology.build_cosmology(self.bgwrap.astropycosmo(**bgdict),alphalog_1=kwargs['alphalog_1']
                                       ,alphalog_2=kwargs['alphalog_2'],alphalog_3=kwargs['alphalog_3'])

# LVK Reviewed
class massprior_PowerLaw(source_mass_default):
    def __init__(self):
        self.population_parameters=['alpha','beta','mmin','mmax']
    def update(self,**kwargs):
        p1,p2=PowerLaw(kwargs['mmin'],kwargs['mmax'],-kwargs['alpha']),PowerLaw(kwargs['mmin'],kwargs['mmax'],kwargs['beta'])
        self.prior=conditional_2dimpdf(p1,p2)

class massprior_pairedQ_PowerLawPeak(source_mass_default):
    def __init__(self):
        self.population_parameters=['alpha','beta','mmin','mmax','delta_m','mu_g','sigma_g','lambda_peak']
    def update(self,**kwargs):
        p=SmoothedProb(PowerLawGaussian(kwargs['mmin'],kwargs['mmax'],-kwargs['alpha'],kwargs['lambda_peak'],kwargs['mu_g'],
                                         kwargs['sigma_g'],kwargs['mmin'],kwargs['mu_g']+5*kwargs['sigma_g']),kwargs['delta_m'])

        def pairing_function(m1,m2,beta=kwargs['beta']):
            q = m2/m1
            toret = xp.power(q,beta)
            toret[q>1] = 0.
            return toret
        
        self.prior=paired_2dimpdf(p,pairing_function)

# LVK Reviewed
class massprior_PowerLawPeak(source_mass_default):
    def __init__(self):
        self.population_parameters=['alpha','beta','mmin','mmax','delta_m','mu_g','sigma_g','lambda_peak']
    def update(self,**kwargs):
        p1=SmoothedProb(PowerLawGaussian(kwargs['mmin'],kwargs['mmax'],-kwargs['alpha'],kwargs['lambda_peak'],kwargs['mu_g'],
                                         kwargs['sigma_g'],kwargs['mmin'],kwargs['mu_g']+5*kwargs['sigma_g']),kwargs['delta_m'])
        p2=SmoothedProb(PowerLaw(kwargs['mmin'],kwargs['mmax'],kwargs['beta']),kwargs['delta_m'])
        self.prior=conditional_2dimpdf(p1,p2)

# LVK Reviewed
class massprior_BrokenPowerLaw(source_mass_default):
    def __init__(self):
        self.population_parameters=['alpha_1','alpha_2','beta','mmin','mmax','delta_m','b']
    def update(self,**kwargs):
        p1=SmoothedProb(BrokenPowerLaw(kwargs['mmin'],kwargs['mmax'],-kwargs['alpha_1'],-kwargs['alpha_2'],kwargs['b']),kwargs['delta_m'])
        p2=SmoothedProb(PowerLaw(kwargs['mmin'],kwargs['mmax'],kwargs['beta']),kwargs['delta_m'])
        self.prior=conditional_2dimpdf(p1,p2)

# LVK Reviewed
class massprior_MultiPeak(source_mass_default):
    def __init__(self):
        self.population_parameters=['alpha','beta','mmin','mmax','delta_m','mu_g_low','sigma_g_low','lambda_g_low','mu_g_high','sigma_g_high','lambda_g']
    def update(self,**kwargs):
        p1=SmoothedProb(PowerLawTwoGaussians(kwargs['mmin'],kwargs['mmax'],-kwargs['alpha'],
                                             kwargs['lambda_g'],kwargs['lambda_g_low'],kwargs['mu_g_low'],
                                             kwargs['sigma_g_low'],kwargs['mmin'],kwargs['mu_g_low']+5*kwargs['sigma_g_low'],
                                             kwargs['mu_g_high'],kwargs['sigma_g_high'],kwargs['mmin'],kwargs['mu_g_high']+5*kwargs['sigma_g_high']),kwargs['delta_m'])
        p2=SmoothedProb(PowerLaw(kwargs['mmin'],kwargs['mmax'],kwargs['beta']),kwargs['delta_m'])
        self.prior=conditional_2dimpdf(p1,p2)

# LVK Reviewed
class massprior_PowerLaw_NSBH(source_mass_default):
    def __init__(self):
        self.population_parameters=['alpha','beta','mmin','mmax','mmin_NS','mmax_NS']
    def update(self,**kwargs):
        p1,p2=PowerLaw(kwargs['mmin'],kwargs['mmax'],-kwargs['alpha']),PowerLaw(kwargs['mmin_NS'],kwargs['mmax_NS'],kwargs['beta'])
        self.prior=conditional_2dimpdf(p1,p2)

# LVK Reviewed
class massprior_PowerLawPeak_NSBH(source_mass_default):
    def __init__(self):
        self.population_parameters=['alpha','beta','mmin','mmax','delta_m','mu_g','sigma_g','lambda_peak','mmin_NS','mmax_NS','delta_m_NS']
    def update(self,**kwargs):
        p1=SmoothedProb(PowerLawGaussian(kwargs['mmin'],kwargs['mmax'],-kwargs['alpha'],kwargs['lambda_peak'],kwargs['mu_g'],
                                         kwargs['sigma_g'],kwargs['mmin'],kwargs['mu_g']+5*kwargs['sigma_g']),kwargs['delta_m'])
        p2=SmoothedProb(PowerLaw(kwargs['mmin_NS'],kwargs['mmax_NS'],kwargs['beta']),kwargs['delta_m_NS'])
        self.prior=conditional_2dimpdf(p1,p2)

# LVK Reviewed
class massprior_BrokenPowerLaw_NSBH(source_mass_default):
    def __init__(self):
        self.population_parameters=['alpha_1','alpha_2','beta','mmin','mmax','delta_m','b','mmin_NS','mmax_NS','delta_m_NS']
    def update(self,**kwargs):
        p1=SmoothedProb(BrokenPowerLaw(kwargs['mmin'],kwargs['mmax'],-kwargs['alpha_1'],-kwargs['alpha_2'],kwargs['b']),kwargs['delta_m'])
        p2=SmoothedProb(PowerLaw(kwargs['mmin_NS'],kwargs['mmax_NS'],kwargs['beta']),kwargs['delta_m_NS'])
        self.prior=conditional_2dimpdf(p1,p2)

# LVK Reviewed
class massprior_MultiPeak_NSBH(source_mass_default):
    def __init__(self):
        self.population_parameters=['alpha','beta','mmin','mmax','delta_m','mu_g_low','sigma_g_low','lambda_g_low','mu_g_high','sigma_g_high','lambda_g',
                        'mmin_NS','mmax_NS','delta_m_NS']
    def update(self,**kwargs):
        p1=SmoothedProb(PowerLawTwoGaussians(kwargs['mmin'],kwargs['mmax'],-kwargs['alpha'],
                                             kwargs['lambda_g'],kwargs['lambda_g_low'],kwargs['mu_g_low'],
                                             kwargs['sigma_g_low'],kwargs['mmin'],kwargs['mu_g_low']+5*kwargs['sigma_g_low'],
                                             kwargs['mu_g_high'],kwargs['sigma_g_high'],kwargs['mmin'],kwargs['mu_g_high']+5*kwargs['sigma_g_high']),kwargs['delta_m'])
        p2=SmoothedProb(PowerLaw(kwargs['mmin_NS'],kwargs['mmax_NS'],kwargs['beta']),kwargs['delta_m_NS'])
        self.prior=conditional_2dimpdf(p1,p2)

<<<<<<< HEAD
# LVK Reviewed
=======
class massprior_BinModel2d(source_mass_default):
    def __init__(self, n_bins_1d):
        self.population_parameters=['mmin','mmax']
        n_bins_total = int(n_bins_1d * (n_bins_1d + 1) / 2)
        self.bin_parameter_list = ['bin_' + str(i) for i in range(n_bins_total)]
        self.population_parameters += self.bin_parameter_list
    def update(self,**kwargs):
        kwargs_bin_parameters = xp.array([kwargs[key] for key in self.bin_parameter_list])
        
        pdf_dist = piecewise_constant_2d_distribution_normalized(
            kwargs['mmin'], 
            kwargs['mmax'],
            kwargs_bin_parameters
        )
        
        self.prior=pdf_dist
        
>>>>>>> ec8b398c
class spinprior_default(object):
    def __init__(self):
        self.population_parameters=['alpha_chi','beta_chi','sigma_t','csi_spin']
        self.event_parameters=['chi_1','chi_2','cos_t_1','cos_t_2']
        self.name='DEFAULT'

    def update(self,**kwargs):
        self.alpha_chi = kwargs['alpha_chi']
        self.beta_chi = kwargs['beta_chi']
        self.csi_spin = kwargs['csi_spin']
        self.aligned_pdf = TruncatedGaussian(1.,kwargs['sigma_t'],-1.,1.)
        if (self.alpha_chi <= 1) | (self.beta_chi <= 1) :
            raise ValueError('Alpha and Beta must be > 1') 
        self.beta_pdf = BetaDistribution(self.alpha_chi,self.beta_chi)
    def log_pdf(self,chi_1,chi_2,cos_t_1,cos_t_2):
        xp = get_module_array(chi_1)
        return self.beta_pdf.log_pdf(chi_1)+self.beta_pdf.log_pdf(chi_2)+xp.log(self.csi_spin*self.aligned_pdf.pdf(cos_t_1)+(1.-self.csi_spin)*0.5)+xp.log(self.csi_spin*self.aligned_pdf.pdf(cos_t_2)+(1.-self.csi_spin)*0.5)
    def pdf(self,chi_1,chi_2,cos_t_1,cos_t_2):
        xp = get_module_array(chi_1)
        return xp.exp(self.log_pdf(chi_1,chi_2,cos_t_1,cos_t_2))

# LVK Reviewed
class spinprior_gaussian(object):
    def __init__(self):
        self.population_parameters=['mu_chi_eff','sigma_chi_eff','mu_chi_p','sigma_chi_p','rho']
        self.event_parameters=['chi_eff','chi_p']
        self.name='GAUSSIAN'
    def update(self,**kwargs):
        self.pdf_evaluator=Bivariate2DGaussian(x1min=-1.,x1max=1.,x1mean=kwargs['mu_chi_eff'],
                                               x2min=0.,x2max=1.,x2mean=kwargs['mu_chi_p'],
                                               x1variance=kwargs['sigma_chi_eff']**2.,x12covariance=kwargs['rho']*kwargs['sigma_chi_eff']*kwargs['sigma_chi_p'],
                                               x2variance=kwargs['sigma_chi_p']**2.)
    def log_pdf(self,chi_eff,chi_p):
        return self.pdf_evaluator.log_pdf(chi_eff,chi_p)
    def pdf(self,chi_eff,chi_p):
        xp = get_module_array(chi_eff)
        return xp.exp(self.log_pdf(chi_eff,chi_p))
      
class spinprior_ECOs(object):
    def __init__(self):
        self.population_parameters=['alpha_chi','beta_chi','eps', 'f_eco', 'sigma_chi_ECO']
        self.event_parameters=['chi_1','chi_2'] 
        self.name='DEFAULT'
        
    def get_chi_crit(self, eps):
        xp = get_module_array(eps)
        q = 1. # Value for polar perturbations, more conservative
        return xp.pi*(1.+q)/(2*xp.abs(xp.log10(eps)))

    def update(self,**kwargs):
        self.alpha_chi = kwargs['alpha_chi']
        self.beta_chi = kwargs['beta_chi']
        self.eps = kwargs['eps']
        self.f_eco = kwargs['f_eco']
        self.sigma = kwargs['sigma_chi_ECO']
        self.chi_crit = self.get_chi_crit(self.eps)
        if (self.alpha_chi <= 1) | (self.beta_chi <= 1) :
            raise ValueError('Alpha and Beta must be > 1') 
            
        self.beta_pdf = BetaDistribution(self.alpha_chi,self.beta_chi)
        self.truncatedbeta_pdf = TruncatedBetaDistribution(self.alpha_chi,self.beta_chi,self.chi_crit)
        self.truncatedgaussian_pdf = TruncatedGaussian(self.chi_crit, self.sigma, 0., 1.)
        self.lambda_eco = 1-self.beta_pdf.cdf(np.array([self.get_chi_crit(self.eps)]))[0]
        
        
    def pdf(self,chi_1,chi_2):
        p_chi_1 = self.f_eco*((1-self.lambda_eco)*self.truncatedbeta_pdf.pdf(chi_1) + self.lambda_eco*self.truncatedgaussian_pdf.pdf(chi_1)) + (1-self.f_eco)*self.beta_pdf.pdf(chi_1) 
        p_chi_2 = self.f_eco*((1-self.lambda_eco)*self.truncatedbeta_pdf.pdf(chi_2) + self.lambda_eco*self.truncatedgaussian_pdf.pdf(chi_2)) + (1-self.f_eco)*self.beta_pdf.pdf(chi_2) 
        return p_chi_1*p_chi_2
        
        
    def log_pdf(self,chi_1,chi_2):
        xp = get_module_array(chi_1)
        return xp.log(self.pdf(chi_1,chi_2))
    

        
            
        <|MERGE_RESOLUTION|>--- conflicted
+++ resolved
@@ -245,9 +245,6 @@
         p2=SmoothedProb(PowerLaw(kwargs['mmin_NS'],kwargs['mmax_NS'],kwargs['beta']),kwargs['delta_m_NS'])
         self.prior=conditional_2dimpdf(p1,p2)
 
-<<<<<<< HEAD
-# LVK Reviewed
-=======
 class massprior_BinModel2d(source_mass_default):
     def __init__(self, n_bins_1d):
         self.population_parameters=['mmin','mmax']
@@ -265,7 +262,6 @@
         
         self.prior=pdf_dist
         
->>>>>>> ec8b398c
 class spinprior_default(object):
     def __init__(self):
         self.population_parameters=['alpha_chi','beta_chi','sigma_t','csi_spin']
